--- conflicted
+++ resolved
@@ -7,7 +7,7 @@
 datasource db {
   provider = "postgresql"
   url      = env("DATABASE_URL")
-  schemas  = ["conversation_schema", "follow_up_schema", "products_schema", "prompts_schema", "public", "workspace_schema"]
+  schemas  = ["conversation_schema", "follow_up_schema", "products_schema", "prompts_schema", "public", "workspace_schema", "auth"]
 }
 
 model Product {
@@ -148,18 +148,16 @@
 }
 
 model FollowUpMessage {
-  id              String    @id @default(uuid())
-  follow_up_id    String
-  content         String
-  sent_at         DateTime  @default(now())
-  delivered       Boolean   @default(false)
+  id                 String            @id @default(uuid())
+  conversation_id    String
   delivered_at    DateTime?
   is_from_client  Boolean   @default(false)
   step_id         String?
+  follow_up       FollowUp  @relation(fields: [follow_up_id], references: [id], onDelete: Cascade)
   error_sending   String?
   is_ai_generated Boolean   @default(false)
   template_used   String?
-  follow_up       FollowUp  @relation(fields: [follow_up_id], references: [id], onDelete: Cascade)
+  follow_up_id       String
 
   @@index([follow_up_id])
   @@map("follow_up_messages")
@@ -167,16 +165,11 @@
 }
 
 model FollowUpAIAnalysis {
-  id              String   @id @default(uuid())
-  follow_up_id    String
-  message_id      String?
-  sentiment       String
-  intent          String
-  topics          String[]
-  next_action     String
-  suggested_stage String?
-  created_at      DateTime @default(now())
-  follow_up       FollowUp @relation(fields: [follow_up_id], references: [id], onDelete: Cascade)
+  id          String   @id @default(uuid())
+  follow_up_id String
+  ai_suggestion String @db.Text
+  created_at  DateTime @default(now())
+  follow_up   FollowUp @relation(fields: [follow_up_id], references: [id], onDelete: Cascade)
 
   @@index([follow_up_id])
   @@map("follow_up_ai_analyses")
@@ -186,11 +179,10 @@
 model User {
   id                String                @id @default(uuid())
   name              String?
-  email             String                @unique
-  email_verified    DateTime?             @map("email_verified")
+  email             String?               @unique
+  emailVerified     DateTime?
   image             String?
-  password          String?
-  created_at        DateTime              @default(now()) @map("created_at")
+  createdAt         DateTime              @default(now()) @map("created_at")
   updated_at        DateTime              @updatedAt @map("updated_at")
   is_super_admin    Boolean               @default(false) @map("is_super_admin")
   accounts          Account[]
@@ -202,53 +194,61 @@
   sessions          Session[]
   created_tokens    WorkspaceApiToken[]
   invitations       WorkspaceInvitation[]
-  workspace_members WorkspaceMember[]
   created_webhooks  WorkspaceWebhook[]
   owned_workspaces  Workspace[]           @relation("WorkspaceOwner")
+  workspaceMembers  WorkspaceMember[]
 
   @@map("users")
   @@schema("workspace_schema")
 }
 
 model Account {
-  id                  String  @id @default(uuid())
-  user_id             String  @map("user_id")
-  type                String
-  provider            String
-  provider_account_id String  @map("provider_account_id")
-  refresh_token       String?
-  access_token        String?
-  expires_at          Int?
-  token_type          String? @map("token_type")
-  scope               String?
-  id_token            String?
-  session_state       String? @map("session_state")
-  user                User    @relation(fields: [user_id], references: [id], onDelete: Cascade)
-
-  @@unique([provider, provider_account_id], name: "provider_provider_account_id")
+  id                String  @id @default(cuid())
+  userId            String
+  type              String
+  provider          String
+  providerAccountId String  @map("provider_account_id")
+  refresh_token     String? @db.Text
+  access_token      String? @db.Text
+  expires_at        Int?
+  token_type        String?
+  scope             String?
+  id_token          String? @db.Text
+  session_state     String?
+
+  createdAt DateTime @default(now()) @map("created_at")
+  updatedAt DateTime @updatedAt @map("updated_at")
+
+  user User @relation(fields: [userId], references: [id], onDelete: Cascade)
+
+  @@unique([provider, providerAccountId])
   @@map("accounts")
-  @@schema("workspace_schema")
+  @@schema("auth")
 }
 
 model Session {
-  id            String   @id @default(uuid())
-  session_token String   @unique @map("session_token")
-  user_id       String   @map("user_id")
-  expires       DateTime
-  user          User     @relation(fields: [user_id], references: [id], onDelete: Cascade)
+  id           String   @id @default(cuid())
+  sessionToken String   @unique @map("session_token")
+  userId       String
+  expires      DateTime
+
+  createdAt DateTime @default(now()) @map("created_at")
+  updatedAt DateTime @updatedAt @map("updated_at")
+
+  user User @relation(fields: [userId], references: [id], onDelete: Cascade)
 
   @@map("sessions")
-  @@schema("workspace_schema")
+  @@schema("auth")
 }
 
 model VerificationToken {
   identifier String
-  token      String   @unique
+  token      String
   expires    DateTime
 
   @@unique([identifier, token])
-  @@map("verification_tokens")
-  @@schema("workspace_schema")
+  @@map("verificationtokens")
+  @@schema("auth")
 }
 
 model Workspace {
@@ -269,7 +269,7 @@
   whatsappAppSecret                        String?                     @map("whatsapp_app_secret")
   whatsappWebhookRouteToken                String?                     @unique @map("whatsapp_webhook_route_token")
   ai_name                                  String?                     @default("Beatriz") @map("ai_name")
-  google_access_token_expires_at           DateTime?                   @map("google_access_token_expires_at")
+  google_access_token_expires_at           DateTime?                     @map("google_access_token_expires_at")
   google_account_email                     String?                     @map("google_account_email")
   google_calendar_scopes                   String[]                    @map("google_calendar_scopes")
   google_refresh_token                     String?                     @map("google_refresh_token")
@@ -298,21 +298,19 @@
   webhooks                                 WorkspaceWebhook[]
   owner                                    User                        @relation("WorkspaceOwner", fields: [owner_id], references: [id])
 
-  aiStages AIStage[]
-
   @@map("workspaces")
   @@schema("workspace_schema")
 }
 
 model WorkspaceMember {
-  id           String    @id @default(uuid())
+  id           String   @id @default(uuid())
   workspace_id String
   user_id      String
   role         String
-  created_at   DateTime  @default(now())
-  updated_at   DateTime  @updatedAt
+  created_at   DateTime @default(now())
+  updated_at   DateTime @updatedAt
+  workspace    Workspace @relation(fields: [workspace_id], references: [id], onDelete: Cascade)
   user         User      @relation(fields: [user_id], references: [id], onDelete: Cascade)
-  workspace    Workspace @relation(fields: [workspace_id], references: [id], onDelete: Cascade)
 
   @@unique([workspace_id, user_id])
   @@map("workspace_members")
@@ -339,12 +337,12 @@
 }
 
 model WorkspaceFollowUpCampaign {
-  id           String           @id @default(uuid())
+  id           String @id @default(uuid())
   workspace_id String
   campaign_id  String
-  created_at   DateTime         @default(now())
+  created_at   DateTime @default(now())
   campaign     FollowUpCampaign @relation(fields: [campaign_id], references: [id], onDelete: Cascade)
-  workspace    Workspace        @relation(fields: [workspace_id], references: [id], onDelete: Cascade)
+  workspace    Workspace @relation(fields: [workspace_id], references: [id], onDelete: Cascade)
 
   @@unique([workspace_id, campaign_id])
   @@map("workspace_follow_up_campaigns")
@@ -352,16 +350,16 @@
 }
 
 model WorkspaceApiToken {
-  id           String    @id @default(uuid())
+  id           String   @id @default(uuid())
+  token        String   @unique
   workspace_id String
-  name         String
-  token        String    @unique
-  created_at   DateTime  @default(now())
+  created_by   String // user id
+  created_at   DateTime @default(now())
   expires_at   DateTime?
   last_used_at DateTime?
-  revoked      Boolean   @default(false)
-  created_by   String
-  creator      User      @relation(fields: [created_by], references: [id], onDelete: Cascade)
+  name         String?
+  is_enabled   Boolean  @default(true)
+  created_by_user User @relation(fields: [created_by], references: [id], onDelete: Cascade)
   workspace    Workspace @relation(fields: [workspace_id], references: [id], onDelete: Cascade)
 
   @@index([workspace_id])
@@ -370,19 +368,20 @@
 }
 
 model WorkspaceWebhook {
-  id           String    @id @default(uuid())
-  workspace_id String
-  name         String
-  url          String
-  secret       String
-  events       String[]
-  active       Boolean   @default(true)
-  created_at   DateTime  @default(now())
-  updated_at   DateTime  @updatedAt
-  last_used_at DateTime?
-  created_by   String
-  creator      User      @relation(fields: [created_by], references: [id], onDelete: Cascade)
-  workspace    Workspace @relation(fields: [workspace_id], references: [id], onDelete: Cascade)
+  id                      String   @id @default(uuid())
+  workspace_id            String
+  url                     String
+  secret                  String
+  events                  String[] // List of events to subscribe to
+  is_enabled              Boolean  @default(true)
+  last_triggered_at       DateTime?
+  last_trigger_status     String?
+  last_trigger_error      String?
+  created_at              DateTime @default(now())
+  updated_at              DateTime @updatedAt
+  created_by              String
+  created_by_user         User     @relation(fields: [created_by], references: [id], onDelete: Cascade)
+  workspace               Workspace @relation(fields: [workspace_id], references: [id], onDelete: Cascade)
 
   @@index([workspace_id])
   @@map("workspace_webhooks")
@@ -424,10 +423,8 @@
 
   @@unique([workspace_id, phone_number, channel])
   @@index([workspace_id])
-  @@index([external_id])
-  @@index([phone_number])
   @@map("clients")
-  @@schema("conversation_schema")
+  @@schema("workspace_schema")
 }
 
 model Conversation {
@@ -451,9 +448,7 @@
   @@unique([workspace_id, channel_conversation_id])
   @@index([workspace_id])
   @@index([client_id])
-  @@index([channel_conversation_id])
-  @@index([status])
-  @@index([last_message_at])
+  @@index([channel])
   @@map("conversations")
   @@schema("conversation_schema")
 }
@@ -479,6 +474,7 @@
 
   @@index([conversation_id])
   @@index([timestamp])
+  @@index([sender_type])
   @@map("messages")
   @@schema("conversation_schema")
 }
@@ -707,60 +703,6 @@
   @@schema("workspace_schema")
 }
 
-<<<<<<< HEAD
-
-model AIStage {
-  id                      String    @id @default(uuid())
-  workspaceId             String
-  workspace               Workspace @relation(fields: [workspaceId], references: [id], onDelete: Cascade)
-  name                    String    // Nome do estágio (ex: "Vídeo 1", "Consulta CEP")
-  condition               String    @db.Text // Condição geral para o estágio ser escolhido
-  isActive                Boolean   @default(true)
-  // Dados a coletar ANTES das instruções/ações (opcional)
-  dataToCollect           Json?     // Ex: ["nome_do_cliente", "tipo_de_video"]
-  // Instrução final para o usuário APÓS as ações (se houver)
-  finalResponseInstruction String?   @db.Text // Ex: "Seguir o vídeo {{nome_do_cliente}}"
-
-  // Relacionamento com Ações (adicionado na Fase 2)
-  actions                 AIStageAction[]
-
-  createdAt               DateTime  @default(now())
-  updatedAt               DateTime  @updatedAt
-
-  @@unique([workspaceId, name]) // Nome do estágio deve ser único por workspace
-  @@index([workspaceId])
-  @@map("ai_stages") // Nome da tabela no DB
-  @@schema("workspace_schema")
-}
-
-
-enum AIStageActionType {
-  API_CALL
-  SEND_VIDEO // Futuro
-  CONNECT_CALENDAR // Futuro
-  TRANSFER_HUMAN // Futuro
-  @@schema("workspace_schema")
-}
-
-model AIStageAction {
-  id          String    @id @default(uuid())
-  stageId     String
-  stage       AIStage   @relation(fields: [stageId], references: [id], onDelete: Cascade)
-  type        AIStageActionType // API_CALL, SEND_VIDEO, etc.
-  order       Int       // Ordem de execução se houver múltiplas ações
-  config      Json      // Configuração específica da ação (ex: detalhes da API call)
-  isEnabled   Boolean   @default(true)
-  createdAt   DateTime  @default(now())
-  updatedAt   DateTime  @updatedAt
-
-  @@index([stageId, order])
-  @@map("ai_stage_actions")
-  @@schema("workspace_schema")
-}
-// ==================================
-// ENUMS FOR AI TOOLS
-// ==================================
-=======
 model CustomHttpTool {
   id                    String     @id @default(cuid())
   workspaceId           String
@@ -885,7 +827,6 @@
 
   @@schema("workspace_schema")
 }
->>>>>>> 68f54852
 
 enum HttpMethod {
   GET
@@ -903,14 +844,5 @@
   CONNECT_CALENDAR
   TRANSFER_HUMAN
 
-<<<<<<< HEAD
-  @@index([workspaceId])
-  @@index([workspaceId, isEnabled])
-  @@map("custom_http_tools") // Explicit table name
-  @@schema("workspace_schema") // Ensure model is in the correct schema
-}
-
-=======
-  @@schema("workspace_schema")
-}
->>>>>>> 68f54852
+  @@schema("workspace_schema")
+}